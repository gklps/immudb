--- conflicted
+++ resolved
@@ -18,7 +18,6 @@
 
 import (
 	"context"
-	"fmt"
 	"io/ioutil"
 	"log"
 	"net"
@@ -29,6 +28,7 @@
 
 	"github.com/codenotary/immudb/pkg/client/cache"
 	"github.com/codenotary/immudb/pkg/client/timestamp"
+	"github.com/codenotary/immudb/pkg/store"
 
 	"github.com/codenotary/immudb/pkg/api/schema"
 	"github.com/codenotary/immudb/pkg/auth"
@@ -66,32 +66,31 @@
 
 var slog = logger.NewSimpleLoggerWithLevel("client_test", os.Stderr, logger.LogDebug)
 
-var username string
-var plainPass string
+var username []byte
+var plainPass []byte
 
 func newServer() *server.ImmuServer {
 	is := server.DefaultServer()
 	is = is.WithOptions(is.Options.WithAuth(true))
 	auth.AuthEnabled = is.Options.Auth
 	var err error
-<<<<<<< HEAD
-	dataDir := is.Options.GetDataDir()
-	op := server.DefaultOption().WithDbName(is.Options.GetSystemAdminDbName()).WithDbRootPath(dataDir)
-	is.SystemAdminDb, err = server.NewDb(op)
-=======
 
 	storeOpts := store.DefaultOptions("", slog)
 	storeOpts.Badger = storeOpts.Badger.WithInMemory(true)
-	is.SysStore, err = store.Open(storeOpts)
+	sysStore, err := store.Open(storeOpts)
 	if err != nil {
 		log.Fatal(err)
 	}
-	is.Store, err = store.Open(storeOpts)
->>>>>>> 4c2b1573
+	store, err := store.Open(storeOpts)
 	if err != nil {
 		log.Fatal(err)
 	}
-	// sysDbDir := filepath.Join(is.Options.Dir, is.Options.SysDbName)
+	is.SystemAdminDb = &server.Db{
+		Store:    store,
+		SysStore: sysStore,
+		Logger:   logger.NewSimpleLogger("immudb ", os.Stderr),
+	}
+	// sysDbDir := filimmuServer.Logger(),epath.Join(is.Options.Dir, is.Options.SysDbName)
 	// if err = os.MkdirAll(sysDbDir, os.ModePerm); err != nil {
 	// 	log.Fatal(err)
 	// }
@@ -108,7 +107,7 @@
 	// 	log.Fatal(err)
 	// }
 
-	username, plainPass, err = is.CreateAdminUser()
+	username, plainPass, err = is.SystemAdminDb.CreateAdminUser([]byte(auth.AdminUsername), []byte(auth.AdminPassword))
 	if err != nil {
 		log.Fatal(err)
 	}
@@ -196,17 +195,6 @@
 	if err := os.Remove(".root-"); err != nil {
 		log.Println(err)
 	}
-<<<<<<< HEAD
-	//dbDir := filepath.Join(server.DefaultOptions().GetDataDir(), server.DefaultOptions().DbName)
-	if err := os.RemoveAll(server.DefaultOptions().GetDataDir()); err != nil {
-		log.Println(err)
-	}
-	sysDbDir := filepath.Join(server.DefaultOptions().GetDataDir(), server.DefaultOptions().SysDbName)
-	if err := os.RemoveAll(sysDbDir); err != nil {
-		log.Println(err)
-	}
-=======
->>>>>>> 4c2b1573
 }
 func cleanupDump() {
 	if err := os.Remove(BkpFileName); err != nil {
@@ -312,8 +300,6 @@
 	cleanupDump()
 	defer cleanup()
 	defer cleanupDump()
-	fmt.Println("sdfs")
-
 	ctx := context.Background()
 
 	testSafeSetAndSafeGet(ctx, t, testData.keys[0], testData.values[0])
